--- conflicted
+++ resolved
@@ -143,18 +143,14 @@
               placeholder="Enter email content..."
               className="min-h-[300px]"
             />
-            <p className="text-xs text-muted-foreground">
-              Use double line breaks to create paragraphs
-            </p>
+            <p className="text-xs text-muted-foreground">Use double line breaks to create paragraphs</p>
           </div>
         </div>
         <DialogFooter>
           <Button variant="outline" onClick={() => onOpenChange(false)}>
             Cancel
           </Button>
-          <Button onClick={handleSave}>
-            Save Changes
-          </Button>
+          <Button onClick={handleSave}>Save Changes</Button>
         </DialogFooter>
       </DialogContent>
     </Dialog>
@@ -288,15 +284,13 @@
             </div>
             {((emailId && !emailStatus?.isSent) || isPreviewMode) && showEditButton && (
               <div className="flex items-center gap-2">
-<<<<<<< HEAD
                 <EmailEnhanceButton
-                  emailId={emailId}
+                  emailId={emailId || 0}
                   sessionId={sessionId}
                   currentSubject={subject}
                   currentContent={content}
                   currentReferenceContexts={referenceContexts}
                 />
-=======
                 {isPreviewMode && onPreviewEnhance && donorId ? (
                   <Button
                     variant="outline"
@@ -321,7 +315,6 @@
                     currentReferenceContexts={referenceContexts}
                   />
                 ) : null}
->>>>>>> d2635189
                 <Button
                   variant="outline"
                   size="sm"
