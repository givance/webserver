--- conflicted
+++ resolved
@@ -67,11 +67,7 @@
   const createMutation = trpc.donations.create.useMutation({
     onSuccess: (data) => {
       cacheInvalidators.invalidateResource('donations');
-<<<<<<< HEAD
-      if (data?.donorId) {
-=======
       if (data.donorId) {
->>>>>>> bfd230bd
         crossResourceInvalidators.invalidateDonorRelated(data.donorId);
       }
       toast.success('Donation created successfully');
